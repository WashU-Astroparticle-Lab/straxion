--- conflicted
+++ resolved
@@ -20,21 +20,12 @@
         args: [--safe, --line-length=100, --preview]
         language_version: python3
 
-<<<<<<< HEAD
 #-   repo: https://github.com/pycqa/docformatter
 #    rev: v1.7.8-rc1
 #    hooks:
 #    -   id: docformatter
 #        additional_dependencies: [tomli]
 #        args: [--config, pyproject.toml]
-=======
--   repo: https://github.com/pycqa/docformatter
-    rev: v1.7.7
-    hooks:
-    -   id: docformatter
-        additional_dependencies: [tomli]
-        args: [--config, pyproject.toml]
->>>>>>> 1aa78acf
 
 -   repo: https://github.com/pre-commit/mirrors-mypy
     rev: v1.17.1
